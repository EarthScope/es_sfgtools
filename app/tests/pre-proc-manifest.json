--- conflicted
+++ resolved
@@ -8,12 +8,8 @@
       "jobs": [
         { "type": "preprocessing",
         "config": {
-<<<<<<< HEAD
-              "rinex_config": { "override": false, "time_interval": 24,"processing_year":2024 },
-              "pride_config": {"override":false}
-=======
               "rinex_config": { "override": true, "time_interval": 24}
->>>>>>> 27eb836a
+
             }
           }
       ]
