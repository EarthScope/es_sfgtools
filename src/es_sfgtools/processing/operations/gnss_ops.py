--- conflicted
+++ resolved
@@ -985,18 +985,13 @@
     cmd = [str(binary_path), "-tdb", str(rangea_tdb),"-procs",str(n_procs)]
     for file in files:
         cmd.append(str(file.local_path))
-<<<<<<< HEAD
+
     logger.loginfo(f"Running NOV0002TILE on {len(files)} files")
     result = subprocess.run(cmd, check=True, capture_output=True)
-=======
-
-    logger.loginfo(f"Running NOV0002TILE on {len(files)} files")
-    result = subprocess.run(cmd, check=True, capture_output=True)
 
     if result.stdout:
         logger.logdebug(result.stdout.decode("utf-8"))
 
->>>>>>> c626953d
     if result.stderr:
         logger.logdebug(result.stderr.decode("utf-8"))
         result_message = result.stderr.decode("utf-8").split("msg=")
@@ -1031,20 +1026,13 @@
     cmd = [str(binary_path), "-tdb", str(rangea_tdb),"-procs",str(n_procs)]
     for file in files:
         cmd.append(str(file.local_path))
-<<<<<<< HEAD
+
     logger.loginfo(f"Running NOVA2TILE on {len(files)} files")
     result = subprocess.run(cmd, check=True, capture_output=True)
-    logger.logdebug(result.stdout.decode("utf-8"))
-    logger.logdebug(result.stderr.decode("utf-8"))
-=======
-
-    logger.loginfo(f"Running NOVA2TILE on {len(files)} files")
-    result = subprocess.run(cmd, check=True, capture_output=True)
 
     if result.stdout:
         logger.logdebug(result.stdout.decode("utf-8"))
 
->>>>>>> c626953d
     if result.stderr:
         logger.logdebug(result.stderr.decode("utf-8"))
         result_message = result.stderr.decode("utf-8").split("msg=")
@@ -1081,14 +1069,8 @@
     logger.loginfo(f"Running NOVB2TILE on {len(files)} files")
     result = subprocess.run(cmd, check=True, capture_output=True)
 
-<<<<<<< HEAD
-    #logger.loginfo(result.stdout.decode("utf-8"))
-    #logger.loginfo(result.stderr.decode("utf-8"))
-    if result.stdout:
-=======
     if result.stdout:
         logger.logdebug(result.stdout.decode("utf-8"))
->>>>>>> c626953d
         result_message = result.stdout.decode("utf-8").split("msg=")
         for log_line in result_message:
             message = log_line.split("\n")[0]
