--- conflicted
+++ resolved
@@ -498,14 +498,9 @@
     writedir: Path,
     pridedir: Path,
     site="SIT1",
-<<<<<<< HEAD
     show_details: bool = True
 ) -> Tuple[AssetEntry]:
-=======
-    show_details: bool = True,
-    PridePdpConfig: PridePdpConfig = None,
-) -> AssetEntry:
->>>>>>> a327e2e6
+
 
     """
     Converts a RINEX file to a kin file.
