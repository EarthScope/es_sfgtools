import pandas as pd
from pydantic import BaseModel, Field, model_validator, ValidationError
import pandera as pa
from pandera.typing import Series
from datetime import datetime
from typing import List, Optional, Union
import logging
import julian
import os
import tempfile
import subprocess
from concurrent.futures import ProcessPoolExecutor as Pool
from functools import partial
import sys
import shutil
import json
import platform
from pathlib import Path

from ..schemas.files.file_schemas import NovatelFile,RinexFile,KinFile,Novatel770File,DFPO00RawFile,QCPinFile,NovatelPinFile

#logger = logging.getLogger(os.path.basename(__file__))
logger = logging.getLogger(__name__)

NOVATEL2RINEX_BINARIES = Path(__file__).resolve().parent / "binaries/"

PRIDE_PPP_LOG_INDEX = {
    0: "modified_julian_date",
    1: "second_of_day",
    2: "x",
    3: "y",
    4: "z",
    5: "latitude",
    6: "longitude",
    7: "height",
    8: "number_of_satellites",  # 8 is minimum number of satellites for accurate positioning
    9: "pdop",
}

RINEX_BIN_PATH = {
    "darwin_amd64": NOVATEL2RINEX_BINARIES/ "nova2rnxo-darwin-amd64",
    "darwin_arm64": NOVATEL2RINEX_BINARIES/ "nova2rnxo-darwin-arm64",
    "linux_amd64": NOVATEL2RINEX_BINARIES / "nova2rnxo-linux-amd64",
    "linux_arm64": NOVATEL2RINEX_BINARIES/ "nova2rnxo-linux-arm64",
}


RINEX_BIN_PATH_BINARY = {
    "darwin_amd64": NOVATEL2RINEX_BINARIES/ "novb2rnxo-darwin-amd64",
    "darwin_arm64": NOVATEL2RINEX_BINARIES/ "novb2rnxo-darwin-arm64",
    "linux_amd64": NOVATEL2RINEX_BINARIES/ "novb2rnxo-linux-amd64",
    "linux_arm64": NOVATEL2RINEX_BINARIES/ "novb2rnxo-linux-arm64",
}


class PridePPP(BaseModel):
    """
    Data class for PPP GNSS kinematic position output
    Docs: https://github.com/PrideLab/PRIDE-PPPAR
    """

    modified_julian_date: float = Field(ge=0)
    second_of_day: float = Field(ge=0, le=86400)
    x: float = Field(
        ge=-6378100,
        le=6378100,
    )  # ECEF X coordinate
    y: float = Field(
        ge=-6378100,
        le=6378100,
    )  # ECEF Y coordinate
    z: float = Field(
        ge=-6378100,
        le=6378100,
    )  # ECEF Z coordinate
    latitude: float = Field(ge=-90, le=90)  # WGS84 latitude
    longitude: float = Field(ge=0, le=360)  # WGS84 longitude
    height: float = Field(ge=-101, le=100)  # WGS84 height (m)
    number_of_satellites: int = Field(
        default=1, ge=0, le=125
    )  # Average Number of available satellites
    pdop: float = Field(default=0, ge=0, le=20)  # Position Dilution of Precision
    time: Optional[datetime] = None

    class Config:
        coerce = True

    @model_validator(mode="after")
    def populate_time(cls, values):
        """Convert from modified julian date and seconds of day to standard datetime format"""
        values = values
        julian_date = (
            values.modified_julian_date + (values.second_of_day / 86400) + 2400000.5
        )
        t = julian.from_jd(julian_date, fmt="jd")
        values.time = t

        return values

    @classmethod
    def from_kin_file(cls, data: List[str]) -> Union["PridePPP", ValidationError]:
        """
        Read kinematic position file and return a DataFrame
        """
        try:
            data_dict = {}
            if "*" in data:
                data.remove("*")

            if len(data) < 10:
                data.insert(-1, 1)  # account for missing number of satellites

            for i, item in enumerate(data):
                field = PRIDE_PPP_LOG_INDEX[i]
                data_dict[field] = item
            return cls(**data_dict)
        except ValidationError:
            raise Exception("Error parsing into PridePPP")


def get_metadata(site: str):
    #TODO: these are placeholder values, need to use real metadata
    return {
        "markerName": site,
        "markerType": "WATER_CRAFT",
        "observer": "PGF",
        "agency": "Pacific GPS Facility",
        "receiver": {
            "serialNumber": "XXXXXXXXXX",
            "model": "NOV OEMV1",
            "firmware": "4.80",
        },
        "antenna": {
            "serialNumber": "ACC_G5ANT_52AT1",
            "model": "NONE",
            "position": [
                0.000,
                0.000,
                0.000,
            ],  # reference position for site what ref frame?
            "offsetHEN": [0.0, 0.0, 0.0],  # read from lever arms file?
        },
    }


def _novatel_to_rinex(
<<<<<<< HEAD
    source:Union[NovatelFile,Novatel770File,NovatelPinFile],site: str, year: str = None,**kwargs
=======
    source:Union[NovatelFile,Novatel770File],site: str, year: str = None,show_details: bool=False,**kwargs
>>>>>>> d63356ef
) -> RinexFile:
    """
    Batch convert Novatel files to RINEX
    """

    # get system platform and architecture
    system = platform.system().lower()
    arch = platform.machine().lower()
    if arch == "x86_64":
        arch = "amd64"
    if system not in ["darwin", "linux"]:
        raise ValueError(f"Unsupported platform: {system}")
    if arch not in ["amd64", "arm64"]:
        raise ValueError(f"Unsupported architecture: {arch}")
    
    if isinstance(source,NovatelFile):
        binary_path = RINEX_BIN_PATH[f"{system}_{arch}"]
    else:
        binary_path = RINEX_BIN_PATH_BINARY[f"{system}_{arch}"]

    assert os.path.exists(binary_path), f"Binary not found: {binary_path}"

    metadata = get_metadata(site)

    with tempfile.TemporaryDirectory(dir="/tmp/") as workdir:
        metadata_path = os.path.join(workdir, "metadata.json")
        with open(metadata_path, "w") as f:
            json_object = json.dumps(metadata, indent=4)
            f.write(json_object)
        file_date = os.path.splitext(os.path.basename(source.location))[0].split("_")[1]
        if year is None:
            year = file_date[2:4]
        rinex_outfile = os.path.join(workdir, f"{site}_{file_date}_rinex.{year}O")
        file_tmp_dest = shutil.copy(source.location, os.path.join(workdir, os.path.basename(source.location)))

        cmd = [
            str(binary_path),
            "-meta",
            metadata_path,
            "-out",
            rinex_outfile,
        ]
        cmd.extend([file_tmp_dest])
        result = subprocess.run(cmd, check=True, capture_output=True)
        if show_details:
            # logger.info("showing details")
            if len(result.stdout.decode()):
                print(f"{os.path.basename(source.location)}: {result.stdout.decode().rstrip()}")
            #print(result.stderr.decode())
        logger.info(f"Converted Novatel files to RINEX: {rinex_outfile}")
        rinex_data = RinexFile(parent_id=source.uuid)
        rinex_data.read(rinex_outfile)
        
       
    return rinex_data

def novatel_to_rinex(source:NovatelFile, site: str, year: str = None,outdir:str=None,show_details: bool=False,**kwargs) -> RinexFile:
    assert isinstance(source, NovatelFile), "Invalid source file type"
    return _novatel_to_rinex(source,site,year,outdir=outdir,show_details=show_details,**kwargs)

def novatel770_to_rinex(source:Novatel770File, site: str, year: str = None,show_details: bool=False,**kwargs) -> RinexFile:
    assert isinstance(source, Novatel770File), "Invalid source file type"
    return _novatel_to_rinex(source,site,year,show_details=show_details,**kwargs)

def novatelpin_to_rinex(source:NovatelPinFile, site: str, year: str = None,**kwargs) -> RinexFile:
    # assert isinstance(source, NovatelPinFile), "Invalid source file type"
    # return _novatel_to_rinex(source,site,year,**kwargs)
    raise NotImplementedError

def rinex_to_kin(source: RinexFile, site: str = "IVB1") -> KinFile:
    """
    Convert a RINEX file to a position file
    """
    assert isinstance(source, RinexFile), "Invalid source file type"

    logger.info(f"Converting RINEX file {source.location} to kin file")

    out = []

    with tempfile.TemporaryDirectory(dir="/tmp/",) as tmpoutdir:

        if not os.path.exists(source.location):
            logger.error(f"RINEX file {source.location} not found")
            return None
        result = subprocess.run(
            ["pdp3", "-m", "K", "--site", site, source.location],
            capture_output=True,
            cwd=tmpoutdir,
        )

    
        if result.stderr:
            logger.error(result.stderr)
  

        for root, _, files in os.walk(tmpoutdir):
            for file in files:
                if "kin_" in file:
                    source_path = os.path.join(root, file)
                    kin_file = KinFile(parent_id=source.uuid)
                    kin_file.read(source_path)
                    kin_file.location = os.path.basename(source_path)
                    logger.info(f"Converted RINEX file {source.location} to kin file {kin_file.location}")
                    break
    try:
        return kin_file
    except:
        return None
                
  
                
def kin_to_gnssdf(source:KinFile) -> pd.DataFrame:
    """
    Create an PositionDataFrame from a kin file from PRIDE-PPP

    Parameters:
        file_path (str): The path to the kin file

    Returns:
        dataframe (PositionDataFrame): An instance of the class.
    """

    with open(source.location, "r") as file:
        lines = file.readlines()

    end_header_index = next((i for i, line in enumerate(lines) if line.strip() == "END OF HEADER"), None)

    # Read data from lines after the end of the header
    data = []
    for idx,line in enumerate(lines[end_header_index + 2:]):
        split_line = line.strip().split()
        selected_columns = split_line[:9] + [split_line[-1]] # Ignore varying satellite numbers
        try:
            ppp : Union[PridePPP, ValidationError] = PridePPP.from_kin_file(selected_columns)
            data.append(ppp)
        except:
            error_msg = f"Error parsing into PridePPP from line {idx} in FILE {source.location} \n"
            error_msg += f"Line: {line}"
            logger.error(error_msg)
            pass

    # Check if data is empty
    if not data:
        error_msg = f"GNSS: No data found in FILE {source.location}"
        logger.error(error_msg)
        return None
    dataframe = pd.DataFrame([dict(pride_ppp) for pride_ppp in data])
    dataframe.drop(columns=["modified_julian_date", "second_of_day"], inplace=True)

    log_response = f"GNSS Parser: {dataframe.shape[0]} shots from FILE {source.location}"
    logger.info(log_response)
    dataframe["time"] = dataframe["time"].dt.tz_localize("UTC")
    return dataframe

def qcpin_to_novatelpin(source:QCPinFile,outpath:Path) -> NovatelPinFile:
    with open(source.location) as file:
        pin_data = json.load(file)

    range_headers = []

    for data in pin_data.values():   
        range_headers.append(
            data.get("observations").get("NOV_RANGE")
        )

    
    with open(outpath,"w") as file:
        for header in range_headers:
            file.write(header)
            file.write("\n")
    
    novatel_pin = NovatelPinFile(location=outpath)
    return novatel_pin<|MERGE_RESOLUTION|>--- conflicted
+++ resolved
@@ -144,11 +144,7 @@
 
 
 def _novatel_to_rinex(
-<<<<<<< HEAD
-    source:Union[NovatelFile,Novatel770File,NovatelPinFile],site: str, year: str = None,**kwargs
-=======
-    source:Union[NovatelFile,Novatel770File],site: str, year: str = None,show_details: bool=False,**kwargs
->>>>>>> d63356ef
+    source:Union[NovatelFile,Novatel770File,NovatelPinFile],site: str, year: str = None,show_details: bool=False,**kwargs
 ) -> RinexFile:
     """
     Batch convert Novatel files to RINEX
@@ -213,11 +209,6 @@
     assert isinstance(source, Novatel770File), "Invalid source file type"
     return _novatel_to_rinex(source,site,year,show_details=show_details,**kwargs)
 
-def novatelpin_to_rinex(source:NovatelPinFile, site: str, year: str = None,**kwargs) -> RinexFile:
-    # assert isinstance(source, NovatelPinFile), "Invalid source file type"
-    # return _novatel_to_rinex(source,site,year,**kwargs)
-    raise NotImplementedError
-
 def rinex_to_kin(source: RinexFile, site: str = "IVB1") -> KinFile:
     """
     Convert a RINEX file to a position file
