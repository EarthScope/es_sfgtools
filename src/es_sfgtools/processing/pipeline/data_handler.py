--- conflicted
+++ resolved
@@ -317,7 +317,6 @@
                         if not file_asset.local_path.exists():
                             assets_to_download.append(file_asset)
 
-<<<<<<< HEAD
         if len(assets_to_download) == 0:
             logger.info(f"No new files to download")
         
@@ -337,27 +336,7 @@
         
         if len(http_assets) > 0:
             self.download_HTTP_files(http_assets=http_assets)
-=======
-            if len(assets_to_download) == 0:
-                logger.info(f"No new files to download")
-            
-            # split the entries into s3 and http
-            s3_assets = [file for file in assets if file.remote_type == REMOTE_TYPE.S3.value]
-            http_assets = [file for file in assets if file.remote_type == REMOTE_TYPE.HTTP.value]
-
-            # Download Files from either S3 or HTTP
-            if len(s3_assets) > 0:
-                with threading.Lock():
-                    client = boto3.client('s3')
-                self._download_S3_files(client=client,
-                                        s3_assets=s3_assets)
-                for file in s3_assets:
-                    if file.local_path is not None:
-                        self.catalog.update_local_path(file.id, file.local_path)
-            
-            if len(http_assets) > 0:
-                self.download_HTTP_files(http_assets=http_assets)
->>>>>>> 9c94de1b
+
 
     def _download_S3_files(self, s3_assets: List[AssetEntry]):
         """ 
@@ -491,12 +470,8 @@
         plt.show()
   
     @check_network_station_survey
-<<<<<<< HEAD
     def run_novatel_pipeline(self, override:bool=False, show_details:bool=False):
         # Pass catalog to pipeline
-=======
-    def pipeline_sv3(self, override:bool=False, show_details:bool=False, plot:bool=False,update_shotdata:bool=False):
->>>>>>> 9c94de1b
         pipeline = SV3Pipeline(catalog=self.catalog)
 
         pipeline.process_novatel(
@@ -548,7 +523,6 @@
             override=override,
             show_details=show_details,
         )
-<<<<<<< HEAD
 
     @check_network_station_survey
     def update_shotdata(self, override:bool=False, plot:bool=False):
@@ -581,12 +555,4 @@
             self.update_shotdata(override=override, plot=plot)
             logger.info("Done.")
         logger.info("\n All SV3 pipelines complete.")
-=======
-        if update_shotdata:
-            pipeline.update_shotdata(
-                shotdatasource=self.shotdata_tdb,
-                gnssdatasource=self.gnss_tdb,
-                override=override,
-                plot=plot
-            )
->>>>>>> 9c94de1b
+
