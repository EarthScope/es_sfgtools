""" Contains the DataHandler class for handling data operations. """
import warnings
warnings.filterwarnings("ignore")

from pathlib import Path
from typing import List, Callable, Union, Generator, Tuple, LiteralString, Optional, Dict, Literal
import logging
import boto3
import matplotlib.pyplot as plt
from tqdm.auto import tqdm 
from functools import partial
import concurrent.futures
import threading
from functools import wraps
import json

import seaborn 
seaborn.set_theme(style="whitegrid")

from es_sfgtools.utils.archive_pull import download_file_from_archive
from es_sfgtools.processing.assets.file_schemas import AssetEntry, AssetType
from es_sfgtools.processing.assets.tiledb_temp import TDBAcousticArray,TDBGNSSArray,TDBPositionArray,TDBShotDataArray
from es_sfgtools.processing.pipeline.catalog import Catalog
from es_sfgtools.processing.pipeline.pipelines import SV3Pipeline, SV3PipelineConfig
from es_sfgtools.processing.operations.gnss_ops import get_metadata,get_metadatav2
from es_sfgtools.processing.pipeline.constants import REMOTE_TYPE, FILE_TYPES
from es_sfgtools.processing.pipeline.datadiscovery import scrape_directory_local, get_file_type_local, get_file_type_remote

from es_sfgtools.modeling.garpos_tools.functions import GarposHandler
from es_sfgtools.processing.assets.siteconfig import SiteConfig
from es_sfgtools.utils.loggers import BaseLogger, GNSSLogger, ProcessLogger


def check_network_station_survey(func: Callable):
    """ Wrapper to check if network, station, and survey are set before running a function. """
    @wraps(func)
    def wrapper(self, *args, **kwargs):
        if self.network is None:
            raise ValueError("Network name not set, use change_working_station")
        
        if self.station is None:
            raise ValueError("Station name not set, use change_working_station")
        
        if self.survey is None:
            raise ValueError("Survey name not set, use change_working_station")
        
        return func(self, *args, **kwargs)
    return wrapper


class DataHandler:
    """
    A class to handle data operations such as searching for, adding, downloading and processing data.
    """

    logger = BaseLogger
    gnss_logger = GNSSLogger
    process_logger = ProcessLogger

    def __init__(self,
                 directory: Path | str,
                 ) -> None:
        """
        Initialize the DataHandler object.

        Args:
            directory (Path | str): The directory path to store files under.
 
        """

        self.network = None
        self.station = None
        self.survey = None
     
        # Create the directory structures
        self.main_directory = Path(directory)
        self.logger.set_dir(self.main_directory)
        # Create the main and pride directory
        self.pride_dir = self.main_directory / "Pride"
        self.pride_dir.mkdir(exist_ok=True, parents=True)

        # Create the catalog
        self.db_path = self.main_directory / "catalog.sqlite"
        if not self.db_path.exists():
            self.db_path.touch()
        self.catalog = Catalog(self.db_path)

    def _build_station_dir_structure(self, network: str, station: str, survey: str):

        """
        Build the directory structure for a station.
        Format is as follows:
            - [SFG Data Directory]/
                - <network>/
                    - <station>/
                        - <survey>/
                            - raw/
                            - intermediate/
                            - processed/ 
                        - TileDB/

                - Pride/ 
        """

<<<<<<< HEAD
        self.station_log_dir = self.main_directory / network / station/ "logs"
        self.station_log_dir.mkdir(parents=True,exist_ok=True)
=======
        # Set up loggers under the station directory
        self.logger.loginfo(f"Building directory structure for {network} {station} {survey}")
        self.station_log_dir = self.main_directory / network / station / "logs"
        self.station_log_dir.mkdir(parents=True, exist_ok=True)
>>>>>>> 24e9f63e
        ProcessLogger.set_dir(self.station_log_dir)
        GNSSLogger.set_dir(self.station_log_dir)

        # Create the network/station directory structure
        self.station_dir = self.main_directory / network / station
        self.station_dir.mkdir(parents=True, exist_ok=True)

        # Create the TileDB directory structure (network/station/TileDB)
        self.tileb_dir = self.station_dir / "TileDB"
        self.tileb_dir.mkdir(exist_ok=True)

        # Create the Data directory structure (network/station/Data)
        survey_data_dir = self.station_dir / survey
        survey_data_dir.mkdir(exist_ok=True)

        # Create the raw, intermediate, and processed directories (network/station/Data/raw) and store as class attributes
        self.raw_dir = survey_data_dir / "raw"
        self.raw_dir.mkdir(exist_ok=True)

        self.inter_dir = survey_data_dir / "intermediate"
        self.inter_dir.mkdir(exist_ok=True)

        self.proc_dir = survey_data_dir / "processed"
        self.proc_dir.mkdir(exist_ok=True)

    def _build_tileDB_arrays(self):
        """
        Build the TileDB arrays for the current station. TileDB directory is /network/station/TileDB.
        """
        self.logger.loginfo(f"Building TileDB arrays for {self.station}")
        self.acoustic_tdb = TDBAcousticArray(self.tileb_dir/"acoustic_db.tdb")
        self.gnss_tdb = TDBGNSSArray(self.tileb_dir/"gnss_db.tdb")
        self.position_tdb = TDBPositionArray(self.tileb_dir/"position_db.tdb")
        self.shotdata_tdb = TDBShotDataArray(self.tileb_dir/"shotdata_db.tdb")
        self.rangea_tdb = self.tileb_dir/"rangea_db.tdb" # golang binaries will be used to interact with this array

    def _build_rinex_meta(self) -> None:
        """
        Build the RINEX metadata for a station.
        Args:
            station_dir (Path): The station directory to build the RINEX metadata for.
        """
        # Get the RINEX metadata
        self.rinex_metav2 = self.station_dir / "rinex_metav2.json"
        self.rinex_metav1 = self.station_dir / "rinex_metav1.json"
        if not self.rinex_metav2.exists():
            with open(self.rinex_metav2, "w") as f:
                json.dump(get_metadatav2(site=self.station), f)

        if not self.rinex_metav1.exists():
            with open(self.rinex_metav1, "w") as f:
                json.dump(get_metadata(site=self.station), f)

    def change_working_station(self, network: str, station: str, survey: str = None):
        """
        Change the working station.
        
        Args:
            network (str): The network name.
            station (str): The station name.
            survey (str): The survey name. Default is None.
        """

        # Set class attributes & create the directory structure
        self.station = station

        if network is not None:
            self.network = network

        if survey is not None:
            self.survey = survey

        # Build the directory structure and TileDB arrays
        self._build_station_dir_structure(network, station, survey)
        self._build_tileDB_arrays()
        self._build_rinex_meta()

        # Change the logger directory
        self.logger.set_dir(self.station_log_dir)

        self.logger.loginfo(f"Changed working station to {network} {station}")


    @check_network_station_survey
    def get_dtype_counts(self):
        """ 
        Get the data type counts (local) for the current station from the catalog.

        Returns:
            Dict[str,int]: A dictionary of data types and their counts.
        """ 
        return self.catalog.get_dtype_counts(network=self.network, 
                                             station=self.station, 
                                             survey=self.survey)

    @check_network_station_survey
    def discover_data_and_add_files(self, directory_path: Path) -> None:
        """
        For a given directory of data, iterate through all files and add them to the catalog.
        
        Note: Be sure to correctly set the network, station, and survey before running this function.

        Args:
            dir_path (Path): The directory path to look for files and add them to the catalog.
        """

        files:List[Path] = scrape_directory_local(directory_path)
        if len(files) == 0:
            self.logger.logerr(f"No files found in {directory_path}, ensure the directory is correct.")
            return
        
        self.logger.loginfo(f"Found {len(files)} files in {directory_path}")

        self.add_data_to_catalog(files)

    @check_network_station_survey
    def add_data_to_catalog(self, local_filepaths: List[str]):
        """ 
        Using a list of local filepaths, add the data to the catalog. 
        
        Args:
            local_filepaths (List[str]): A list of local filepaths to add to the catalog.
        """

        file_data_list = []
        for file_path in local_filepaths:
            if not file_path.exists():
                self.logger.logerr(f"File {str(file_path)} does not exist")
                continue
            file_type, _size = get_file_type_local(file_path)
            if file_type is not None:
                file_data = AssetEntry(
                    local_path=file_path,
                    type=file_type,
                    network=self.network,
                    station=self.station,
                    survey=self.survey,
                )
                file_data_list.append(file_data)

        # Add each file (AssetEntry) to the catalog
        count = len(file_data_list)
        uploadCount = 0
        for file_assest in file_data_list:
            if self.catalog.add_entry(file_assest):
                uploadCount += 1

        self.logger.loginfo(f"Added {uploadCount} out of {count} files to the catalog")

    @check_network_station_survey
    def add_data_remote(self, 
                        remote_filepaths: List[str],
                        remote_type:Union[REMOTE_TYPE,str] = REMOTE_TYPE.HTTP
                        ) -> None:
        """
        Add campaign data to the catalog.

        Args:
            remote_filepaths (List[str]): A list of file locations on gage-data.
            remote_type (Union[REMOTE_TYPE,str]): The type of remote location.
        """

        # Check that the remote type is valid, default is HTTP
        if isinstance(remote_type, str):
            try:
                remote_type = REMOTE_TYPE(remote_type)
            except:
                raise ValueError(f"Remote type {remote_type} must be one of {REMOTE_TYPE.__members__.keys()}")
            
        
        # Create an AssetEntry for each file and append to a list
        file_data_list = []
        not_recognized = []
        for file in remote_filepaths:
            # Get the file type, If the file type is not recognized, it returns None
            file_type = get_file_type_remote(file)

            if file_type is None: # If the file type is not recognized, skip it
                self.logger.logger.debug(f"File type not recognized for {file}")
                not_recognized.append(file)
                continue

            if not self.catalog.remote_file_exist(network=self.network,
                                                  station=self.station,
                                                  survey=self.survey,
                                                  type=file_type,
                                                  remote_path=file):
                
                file_data = AssetEntry(
                    remote_path=file,
                    remote_type=remote_type,
                    type=file_type,
                    network=self.network,
                    station=self.station,
                    survey=self.survey,
                )
                file_data_list.append(file_data)
            else:
                self.logger.logdebug(f"File {file} already exists in the catalog")

        # Add each file (AssetEntry) to the catalog
        count = len(file_data_list)
        uploadCount = 0
        for file_assest in file_data_list:
            if self.catalog.add_entry(file_assest):
                uploadCount += 1

        self.logger.loginfo(f"{len(not_recognized)} files not recognized and skipped")
        self.logger.loginfo(f"Added {uploadCount} out of {count} files to the catalog")

    def download_data(self, file_types: List[AssetType] | List[str] | str = FILE_TYPES, override: bool=False):
        """
        Retrieves and catalogs data from the remote locations stored in the catalog.

        Args:
            file_type (str): The type of file to download
            override (bool): Whether to download the data even if it already exists. Default is False.
        """

        # Grab assests from the catalog that match the network, station, survey, and file type
        if not isinstance(file_types,list):
            file_types = [file_types]

        # Remove duplicates
        file_types = list(set(file_types)) 
        for type in file_types:
            if isinstance(type,str):
                try:
                    file_types[file_types.index(type)] = AssetType(type)
                except:
                    raise ValueError(f"File type {type} must be one of {AssetType.__members__.keys()}")
                
        # Pull files from the catalog by type
        for type in file_types:
            assets = self.catalog.get_assets(network=self.network,
                                            station=self.station,
                                            survey=self.survey,
                                            type=type)

            if len(assets) == 0:
                self.logger.logerr(f"No matching data found in catalog")
                continue
            
            # Find files that we need to download based on the catalog output. If override is True, download all files.
            if override:
                assets_to_download = assets
            else:
                assets_to_download = []
                for file_asset in assets:
                    if file_asset.local_path is None:
                        assets_to_download.append(file_asset)
                    else:
                        # Check to see if the file exists locally anyway
                        if not file_asset.local_path.exists():
                            assets_to_download.append(file_asset)

            if len(assets_to_download) == 0:
                self.logger.loginfo(f"No new files to download")
            
            # split the entries into s3 and http
            s3_assets = [file for file in assets_to_download if file.remote_type == REMOTE_TYPE.S3.value]
            http_assets = [file for file in assets_to_download if file.remote_type == REMOTE_TYPE.HTTP.value]

            # Download Files from either S3 or HTTP
            if len(s3_assets) > 0:
                with threading.Lock():
                    client = boto3.client('s3')
                self._download_S3_files(client=client,
                                        s3_assets=s3_assets)
                for file in s3_assets:
                    if file.local_path is not None:
                        self.catalog.update_local_path(file.id, file.local_path)
            
            if len(http_assets) > 0:
                self.download_HTTP_files(http_assets=http_assets)

    def _download_S3_files(self, s3_assets: List[AssetEntry]):
        """ 
        Downloads a list of files from S3.

        Args:
            s3_assets (List[AssetEntry[str, str]]): A list of S3 assets to download.
        """

        s3_entries_processed = []
        for file in s3_assets:
            _path = Path(file.remote_path)
            s3_entries_processed.append({
                "bucket":(bucket :=_path.root),
                "prefix":_path.relative_to(bucket)
            })

        with concurrent.futures.ThreadPoolExecutor(max_workers=10) as executor:
            local_path_results = executor.map(self._S3_download_file, s3_entries_processed)
            for local_downloaded_path, file_asset in zip(local_path_results, s3_assets):
                if local_downloaded_path is not None:
                    # Update the local path in the AssetEntry
                    file_asset.local_path = str(local_downloaded_path)
                    # Update catalog with local path
                    self.catalog.update_local_path(id=file_asset.id, 
                                                   local_path=file_asset.local_path)

    def _S3_download_file(self, client:boto3.client, bucket: str, prefix: str) -> Path:
        """
        Downloads a file from the specified S3 bucket and prefix.

        Args:
            client (boto3.client): The boto3 client object.
            bucket (str): S3 bucket name
            prefix (str): S3 object prefix

        Returns:
            local_path (Path): The local path where the file was downloaded, or None if the download failed.
        """


        local_path = self.raw_dir / Path(prefix).name

        try:
            self.logger.logdebug(f"Downloading {prefix} to {local_path}")
            client.download_file(Bucket=bucket, 
                                 Key=str(prefix), 
                                 Filename=str(local_path))
            self.logger.logdebug(f"Downloaded {str(prefix)} to {str(local_path)}")

        except Exception as e:
            self.logger.logerr(f"Error downloading {prefix} from {bucket }\n {e} \n HINT: $ aws sso login")
            local_path = None

        finally:
            return local_path

    def download_HTTP_files(self, http_assets: List[AssetEntry]):
        """ 
        Download HTTP files with progress bar and updates the catalog with the local path. 
        
        Args:
            http_assets (List[AssetEntry]): A list of HTTP assets to download.
        """

        for file_asset in tqdm(http_assets, desc="Downloading HTTP Files"):
            if (local_path := self._HTTP_download_file(file_asset.remote_path)) is not None:
                # Update the local path in the AssetEntry
                file_asset.local_path = str(local_path)
                # Update catalog with local path
                self.catalog.update_local_path(id=file_asset.id, 
                                               local_path=file_asset.local_path)


    def _HTTP_download_file(self, remote_url: Path, token_path='.') -> Path:
        """
        Downloads a file from the specified https url on gage-data

        Args:
            remote_url (Path): The path of the file in the gage-data storage.
            destination (Path): The local path where the file will be downloaded.
            token_path (str): The path to the token file for authentication.

        Returns:
            local_path (Path): The local path where the file was downloaded, or None if the download failed.
        """
        try:
            local_path = self.raw_dir / Path(remote_url).name
            download_file_from_archive(url=remote_url, 
                                       dest_dir=self.raw_dir, 
                                       token_path=token_path,
                                       )
            
            if not local_path.exists(): 
                raise Exception

            self.logger.logdebug(f"Downloaded {str(remote_url)} to {str(local_path)}")

        except Exception as e:
            self.logger.logerr(f"Error downloading {str(remote_url)} \n {e}" + "\n HINT: Check authentication credentials")
            local_path = None

        finally:
            return local_path
    
    @check_network_station_survey
    def view_data(self):
        shotdata_dates = self.shotdata_tdb.get_unique_dates().tolist()
        gnss_dates = self.gnss_tdb.get_unique_dates().tolist()
        date_set = shotdata_dates + gnss_dates
        date_set = sorted(list(set(date_set)))
       
        date_tick_map = {date:i for i, date in enumerate(date_set)}
        fig, ax = plt.subplots()
        # plot the gnss dates with red vertical line
        gnss_x = [date_tick_map[date] for date in gnss_dates]
        gnss_y = [1 for _ in gnss_dates]
   
        ax.scatter(x=gnss_x,y=gnss_y,c='r', marker='o',label='Pride GNSS Positions')
        # plot the shotdata dates with blue vertical line
        shotdata_x = [date_tick_map[date] for date in shotdata_dates]
        shotdata_y = [2 for _ in shotdata_dates]
        ax.scatter(x=shotdata_x,y=shotdata_y,c='b', marker='o',label='ShotData')
        ax.xaxis.set_ticks(
            [i for i in date_tick_map.values()],
            [str(date) for date in date_tick_map.keys()],
        )
        ax.yaxis.set_ticks([])
        ax.set_xlabel("Date")
        fig.legend()
        fig.suptitle(f"Found Dates For {self.network} {self.station}")
        plt.show()
  
    @check_network_station_survey
    def get_pipeline_sv3(self) -> Tuple[SV3Pipeline,SV3PipelineConfig]:
        """
        Creates and returns an SV3Pipeline object along with its configuration.
        This method initializes an SV3PipelineConfig object using the instance
        attributes such as network, station, survey, writedir, pride_dir,
        shot_data_dest, gnss_data_dest, and catalog_path. It then creates an
        SV3Pipeline object using the catalog and the created configuration.
        Returns:
            Tuple[SV3Pipeline, SV3PipelineConfig]: A tuple containing the 
            SV3Pipeline object and its configuration.
        """
        
       
        config = SV3PipelineConfig(network=self.network, 
                                 station=self.station, 
                                 survey=self.survey,
                                 inter_dir=self.inter_dir,
                                 pride_dir=self.pride_dir,
                                 shot_data_dest=self.shotdata_tdb,
                                 gnss_data_dest=self.gnss_tdb,
                                 rangea_data_dest=self.rangea_tdb,
                                 catalog_path=self.db_path)
        config.rinex_config.settings_path = self.rinex_metav2
        pipeline = SV3Pipeline(catalog=self.catalog, config=config)

        return pipeline, config
    
    @check_network_station_survey
    def get_garpos_handler(self, site_config: SiteConfig) -> GarposHandler:
        """
        Creates and returns a GarposHandler object.
        This method initializes a GarposHandler object using the instance
        attributes such as site_config, working_dir, and shotdata_tdb.
        
        Args:
            site_config (SiteConfig): A SiteConfig object.
        
        Returns:
            GarposHandler: A GarposHandler object.
        """
        return GarposHandler(shotdata=self.shotdata_tdb,
                             site_config=site_config,
                             working_dir=self.station_dir/'GARPOS')
    
    def print_logs(self,log:Literal['base','gnss','process']):
        """
        Print logs to console.
        Args:
            log (Literal['base','gnss','process']): The type of log to print.
        """
        if log == 'base':
            self.logger.route_to_console()
        elif log == 'gnss':
            self.gnss_logger.route_to_console()
        elif log == 'process':
            self.process_logger.route_to_console()
        else:
            raise ValueError(f"Log type {log} not recognized. Must be one of ['base','gnss','process']")<|MERGE_RESOLUTION|>--- conflicted
+++ resolved
@@ -102,15 +102,10 @@
                 - Pride/ 
         """
 
-<<<<<<< HEAD
-        self.station_log_dir = self.main_directory / network / station/ "logs"
-        self.station_log_dir.mkdir(parents=True,exist_ok=True)
-=======
         # Set up loggers under the station directory
         self.logger.loginfo(f"Building directory structure for {network} {station} {survey}")
         self.station_log_dir = self.main_directory / network / station / "logs"
         self.station_log_dir.mkdir(parents=True, exist_ok=True)
->>>>>>> 24e9f63e
         ProcessLogger.set_dir(self.station_log_dir)
         GNSSLogger.set_dir(self.station_log_dir)
 
