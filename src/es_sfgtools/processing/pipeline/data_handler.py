--- conflicted
+++ resolved
@@ -23,15 +23,12 @@
 from es_sfgtools.processing.pipeline.pipelines import SV3Pipeline, SV3PipelineConfig
 from es_sfgtools.processing.pipeline.constants import REMOTE_TYPE, FILE_TYPES
 from es_sfgtools.processing.pipeline.datadiscovery import scrape_directory_local, get_file_type_local, get_file_type_remote
-<<<<<<< HEAD
+
 from es_sfgtools.modeling.garpos_tools.functions import GarposHandler
 from es_sfgtools.processing.assets.siteconfig import SiteConfig
-# Set up logging
-logger = logging.getLogger(__name__)
-logger.setLevel(logging.WARNING)
-=======
+
 from es_sfgtools.utils.loggers import setup_notebook_logger
->>>>>>> 324afe95
+
 
 
 def check_network_station_survey(func: Callable):
@@ -97,12 +94,8 @@
         self.catalog = Catalog(self.db_path)
 
 
-<<<<<<< HEAD
     def _build_station_dir_structure(self, network: str, station: str, survey: str):
-=======
-
-    def build_station_dir_structure(self, network: str, station: str, survey: str):
->>>>>>> 324afe95
+
         """
         Build the directory structure for a station.
         Format is as follows:
@@ -469,7 +462,8 @@
 
         finally:
             return local_path
-
+    
+    @check_network_station_survey
     def view_data(self):
         shotdata_dates = self.shotdata_tdb.get_unique_dates().tolist()
         gnss_dates = self.gnss_tdb.get_unique_dates().tolist()
@@ -524,7 +518,6 @@
         return pipeline, config
     
     @check_network_station_survey
-<<<<<<< HEAD
     def get_garpos_handler(self, site_config: SiteConfig) -> GarposHandler:
         """
         Creates and returns a GarposHandler object.
@@ -540,63 +533,4 @@
         return GarposHandler(shotdata=self.shotdata_tdb,
                              site_config=site_config,
                              working_dir=self.station_dir/'GARPOS')
-    
-=======
-    def run_dfop00_pipeline(self, override:bool=False):
-        # Pass catalog to pipeline
-        pipeline = SV3Pipeline(catalog=self.catalog)
-
-        pipeline.process_dfop00(
-            network=self.network,
-            station=self.station,
-            survey=self.survey,
-            override=override,
-            shotdatadest=self.shotdata_tdb,
-        )
-
-    @check_network_station_survey
-    def run_kin_pipeline(self, override:bool=False, show_details:bool=False):
-        # Pass catalog to pipeline
-        pipeline = SV3Pipeline(catalog=self.catalog)
-
-        pipeline.process_kin(
-            network=self.network,
-            station=self.station,
-            survey=self.survey,
-            gnss_tdb=self.gnss_tdb,
-            override=override,
-            show_details=show_details,
-        )
-
-    @check_network_station_survey
-    def update_shotdata(self, override:bool=False, plot:bool=False):
-        # Pass catalog to pipeline
-        pipeline = SV3Pipeline(catalog=self.catalog)
-
-        pipeline.update_shotdata(
-            shotdatasource=self.shotdata_tdb,
-            gnssdatasource=self.gnss_tdb,
-            override=override,
-            plot=plot
-        )
-
-    @check_network_station_survey
-    def run_all_sv3_pipelines(self, override:bool=False, show_details:bool=False, plot:bool=False, update_shotdata:bool=False):
-        # Pass catalog to pipeline
-        self.logger.info(f"Running all SV3 pipelines for {self.network} {self.station} {self.survey}")
-
-        self.logger.info("Starting Novatel Pipeline..")
-        self.run_novatel_pipeline(override=override, show_details=show_details)
-        self.logger.info("Done. \n Starting rinex pipeline..")
-        self.run_rinex_pipeline(override=override, show_details=show_details)
-        self.logger.info("Done. \n Starting DFOP00 pipeline..")
-        self.run_dfop00_pipeline(override=override)
-        self.logger.info("Done. \n Starting Kin pipeline..")
-        self.run_kin_pipeline(override=override, show_details=show_details)
-        self.logger.info("Done.")
-        if update_shotdata:
-            self.logger.info("Updating ShotData..")
-            self.update_shotdata(override=override, plot=plot)
-            self.logger.info("Done.")
-        self.logger.info("\n All SV3 pipelines complete.")
->>>>>>> 324afe95
+    