--- conflicted
+++ resolved
@@ -69,45 +69,8 @@
         title = "SV3 Pipeline Configuration"
         arbitrary_types_allowed = True
 
-<<<<<<< HEAD
-
-    @field_serializer("gnss_data_dest","shot_data_dest","rangea_data_dest")
-
-    def _s_shotdata(self,v):
-        return str(v.uri)
-    # @field_serializer("shot_data_dest")
-    # def s_gnsdata(self,v):
-    #     return str(v.uri)
-    @validator("shot_data_dest")
-    def _v_shotdata(cls,v:str|TDBShotDataArray):
-        if isinstance(v,str):
-            return TDBShotDataArray(Path(v))
-        return v
-
-    @field_validator("gnss_data_dest")
-    def _v_gnssdata(cls,v:str|TDBGNSSArray):
-        if isinstance(v,str):
-            return TDBGNSSArray(Path(v))
-        return v
-    
-    @field_validator("rangea_data_dest")
-    def _v_rangeadata(cls,v:str|TDBGNSSObsArray):
-        if isinstance(v,str):
-            return TDBGNSSObsArray(Path(v))
-        return v
-
-    @field_serializer("inter_dir","pride_dir","catalog_path")
-    def _s_path(self,v):
-        return str(v)
-
-    @field_validator("inter_dir","pride_dir","catalog_path")
-    def _v_path(cls,v:str):
-        return Path(v)
-
-    def save_yaml(self,filepath:Path):
-=======
+
     def to_yaml(self,filepath:Path):
->>>>>>> fb8d139b
         with open(filepath,"w") as f:
             yaml.dump(self.model_dump(),f)
 
@@ -247,15 +210,9 @@
             rinex_entries: List[AssetEntry] = gnss_ops.tile2rinex(
                 rangea_tdb=self.rangea_data_dest.uri,
                 settings=self.config.rinex_config.settings_path,
-<<<<<<< HEAD
-                writedir=self.config.inter_dir,
-                time_interval=self.config.rinex_config.time_interval,
-                processing_year=self.config.start_date.year if self.config.start_date is not None else 0,
-                
-=======
                 writedir=self.inter_dir,
                 n_procs=self.config.rinex_config.n_processes,
->>>>>>> fb8d139b
+
             )
 
             # If campaign start and end dates are set, filter out rinex assets that are outside of the range. 
