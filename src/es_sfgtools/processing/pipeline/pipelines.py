--- conflicted
+++ resolved
@@ -81,11 +81,9 @@
         title = "SV3 Pipeline Configuration"
         arbitrary_types_allowed = True
 
-<<<<<<< HEAD
+
     @field_serializer("gnss_data_dest","shot_data_dest","rangea_data_dest")
-=======
-    @field_serializer("gnss_data_dest","shot_data_dest", "rangea_data_dest")
->>>>>>> 67cf987d
+
     def _s_shotdata(self,v):
         return str(v.uri)
     # @field_serializer("shot_data_dest")
