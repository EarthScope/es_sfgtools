--- conflicted
+++ resolved
@@ -61,22 +61,14 @@
         remove_console():
             Removes the console handler from the logger.
     '''
-<<<<<<< HEAD
-    def __init__(self,name:str= "base_logger",
-                 dir:Path=Path.home()/".sfgtools",
-=======
     def __init__(self, 
                  name:str= "base_logger",
                  dir: Path= LOG_FILE_PATH, #Path=Path.home()/".sfgtools",
->>>>>>> 24e9f63e
                  file_name:str=BASE_LOG_FILE_NAME, 
                  format:logging.Formatter = BASIC_FORMAT,
                  console_format:logging.Formatter = MINIMAL_NOTEBOOK_FORMAT, 
                  level=logging.INFO):
-<<<<<<< HEAD
-=======
         
->>>>>>> 24e9f63e
         self.name = name
         self.dir = dir
         # Create the full path if it does not exist
@@ -139,12 +131,7 @@
         """
 
         self.format = MINIMAL_NOTEBOOK_FORMAT
-<<<<<<< HEAD
-        self._reset_file_handler()
-        
-=======
         self._reset_file_handler()  
->>>>>>> 24e9f63e
     
     def set_format_basic(self):
         """
@@ -185,11 +172,8 @@
             self.console_handler = logging.StreamHandler()
             self.console_handler.setFormatter(self.console_format)
             self.logger.addHandler(self.console_handler)
-<<<<<<< HEAD
     
 
-=======
->>>>>>> 24e9f63e
     
     def remove_console(self):
         """
@@ -199,13 +183,10 @@
         """
         if hasattr(self,'console_handler'):
             self.logger.removeHandler(self.console_handler)
-<<<<<<< HEAD
-=======
 
     def logdebug(self, message) -> None:
         """ Log a debug message with stacklevel=2 (logging module goes up the stack to get the calling function) """
         self.logger.debug(message, stacklevel=2)
->>>>>>> 24e9f63e
 
     def loginfo(self ,message) -> None:
         """ Log an info message with stacklevel=2 (logging module goes up the stack to get the calling function) """
