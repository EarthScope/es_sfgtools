--- conflicted
+++ resolved
@@ -108,10 +108,7 @@
         for key,value in self.data_handler.__dict__.items():
             if value is not None and hasattr(self,key):
                 setattr(self,key,value)
-<<<<<<< HEAD
-=======
                 logger.logdebug(f"WorkflowHandler state updated: {key} = {value}")
->>>>>>> bac5caa9
 
     @validate_network_station_campaign
     def ingest_add_local_data(self, directory_path: Path) -> None:
